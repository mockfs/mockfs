--- conflicted
+++ resolved
@@ -12,23 +12,10 @@
 classifiers =
 	Development Status :: 5 - Production/Stable
 	Intended Audience :: Developers
-<<<<<<< HEAD
-	License :: OSI Approved :: BSD License
-	Programming Language :: Python
-	Programming Language :: Python :: 3
-	Programming Language :: Python :: 2
-	Programming Language :: Python :: 2.7
-	Programming Language :: Python :: 3
-	Programming Language :: Python :: 3.5
-	Programming Language :: Python :: 3.6
-	Programming Language :: Python :: 3.7
-	Programming Language :: Python :: 3.8
-=======
 	License :: OSI Approved :: MIT License
 	Programming Language :: Python :: 2
 	Programming Language :: Python :: 2.7
 	Programming Language :: Python :: 3
->>>>>>> 9e8911f4
 
 [options]
 packages = find:
